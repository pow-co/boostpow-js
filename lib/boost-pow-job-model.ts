--- conflicted
+++ resolved
@@ -223,22 +223,9 @@
       buildOut.add(this.toOpCode(this.minerPubKeyHash.buffer))
     }
 
-<<<<<<< HEAD
+
     buildOut.add(this.toOpCode(this.category.buffer))
-=======
-    toScript(): bsv.Script {
-        let buildOut = new bsv.Script()
-
-        buildOut.add(this.toOpCode(Buffer.from('boostpow', 'utf8')))
-
-        buildOut.add(bsv.Opcode.OP_DROP)
-
-        if (this.minerPubKeyHash) {
-          buildOut.add(this.toOpCode(this.minerPubKeyHash.buffer))
-        }
-
-        buildOut.add(this.toOpCode(this.category.buffer))
->>>>>>> 0e6c2183
+
 
     buildOut.add(this.toOpCode(this.content.buffer))
 
