--- conflicted
+++ resolved
@@ -51,11 +51,7 @@
     }
 
     getCategoryNumber(): number {
-<<<<<<< HEAD
-        return parseInt((this.getCategoryHex().match(/../g) || []).reverse().join(''), 16);
-=======
         return this.category.readInt32LE();
->>>>>>> 25e18cfc
     }
 
     getCategoryHex(): string {
