--- conflicted
+++ resolved
@@ -198,19 +198,8 @@
       }, {});
 
       expect(!!result.result.length).to.eql(true);
-<<<<<<< HEAD
-
-      for (const item of result.result) {
-         const job = index.BoostPowJob.fromRawTransaction(item.boostJob.rawtx);
-         console.log('job', job.toObject(), job);
-         expect(job.getContentString()).to.eql('Hello Boost');
-      }
-   });
-
-=======
-   });
-
->>>>>>> 17feffcf
+   });
+
    it('search all', async () => {
       const result = await index.Graph(options).search({
       }, {});
