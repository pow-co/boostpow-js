--- conflicted
+++ resolved
@@ -46,11 +46,7 @@
         return this.category;
     }
     getCategoryNumber() {
-<<<<<<< HEAD
-        return parseInt((this.getCategoryHex().match(/../g) || []).reverse().join(''), 16);
-=======
         return this.category.readInt32LE();
->>>>>>> 25e18cfc
     }
     getCategoryHex() {
         return this.category.toString('hex');
